--- conflicted
+++ resolved
@@ -41,11 +41,8 @@
         exp = backend.create_run(uuid.uuid4())
         if processor is None:
             processor = SyncOperationProcessor(exp.uuid, backend)
-<<<<<<< HEAD
-        _run = Run(exp.uuid, backend, processor, MagicMock(), MagicMock(), MagicMock(), MagicMock(), MagicMock())
-=======
-        _run = Run(exp.uuid, backend, processor, MagicMock(), threading.RLock(), MagicMock(), MagicMock(), MagicMock())
->>>>>>> 62e38cf7
+        _run = Run(exp.uuid, backend, processor, MagicMock(), threading.RLock(),
+                   MagicMock(), MagicMock(), MagicMock(), MagicMock())
         _run.sync()
         _run.start()
         return _run
