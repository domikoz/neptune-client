#
# Copyright (c) 2020, Neptune Labs Sp. z o.o.
#
# Licensed under the Apache License, Version 2.0 (the "License");
# you may not use this file except in compliance with the License.
# You may obtain a copy of the License at
#
#     http://www.apache.org/licenses/LICENSE-2.0
#
# Unless required by applicable law or agreed to in writing, software
# distributed under the License is distributed on an "AS IS" BASIS,
# WITHOUT WARRANTIES OR CONDITIONS OF ANY KIND, either express or implied.
# See the License for the specific language governing permissions and
# limitations under the License.
#

import logging
import os
import threading
from datetime import datetime
from enum import Enum
from pathlib import Path
from platform import node as get_hostname
from typing import List, Optional, Union

import click

from neptune.new.attributes import constants as attr_consts
from neptune.new.constants import (
    ASYNC_DIRECTORY,
    NEPTUNE_RUNS_DIRECTORY,
    OFFLINE_DIRECTORY,
)
from neptune.new.envs import (CUSTOM_RUN_ID_ENV_NAME, NEPTUNE_NOTEBOOK_ID, NEPTUNE_NOTEBOOK_PATH,
                              MONITORING_NAMESPACE)
from neptune.new.exceptions import (NeedExistingRunForReadOnlyMode, NeptuneRunResumeAndCustomIdCollision,
                                    NeptunePossibleLegacyUsageException)
from neptune.new.internal.backends.hosted_neptune_backend import HostedNeptuneBackend
from neptune.new.internal.backends.neptune_backend import NeptuneBackend
from neptune.new.internal.backends.project_name_lookup import project_name_lookup
from neptune.new.internal.backends.neptune_backend_mock import NeptuneBackendMock
from neptune.new.internal.backends.offline_neptune_backend import OfflineNeptuneBackend
from neptune.new.internal.backgroud_job_list import BackgroundJobList
from neptune.new.internal.containers.disk_queue import DiskQueue
from neptune.new.internal.credentials import Credentials
from neptune.new.internal.hardware.hardware_metric_reporting_job import HardwareMetricReportingJob
from neptune.new.internal.notebooks.notebooks import create_checkpoint
from neptune.new.internal.operation import Operation
from neptune.new.internal.operation_processors.async_operation_processor import AsyncOperationProcessor
from neptune.new.internal.operation_processors.offline_operation_processor import OfflineOperationProcessor
from neptune.new.internal.operation_processors.read_only_operation_processor import ReadOnlyOperationProcessor
from neptune.new.internal.operation_processors.sync_operation_processor import SyncOperationProcessor
from neptune.new.internal.streams.std_capture_background_job import (
    StderrCaptureBackgroundJob,
    StdoutCaptureBackgroundJob,
)
from neptune.new.internal.utils import verify_collection_type, verify_type
from neptune.new.internal.utils.git import discover_git_repo_location, get_git_info
from neptune.new.internal.utils.ping_background_job import PingBackgroundJob
from neptune.new.internal.utils.runningmode import in_interactive, in_notebook
from neptune.new.internal.utils.source_code import upload_source_code
from neptune.new.internal.utils.traceback_job import TracebackJob
from neptune.new.internal.utils.uncaught_exception_handler import instance as uncaught_exception_handler
from neptune.new.internal.websockets.websocket_signals_background_job import WebsocketSignalsBackgroundJob
from neptune.new.run import Run
from neptune.new.types.series.string_series import StringSeries
from neptune.new.version import version as parsed_version

__version__ = str(parsed_version)

_logger = logging.getLogger(__name__)


LEGACY_KWARGS = ('project_qualified_name', 'backend')


class RunMode(str, Enum):
    OFFLINE = "offline"
    DEBUG = "debug"
    ASYNC = "async"
    SYNC = "sync"
    READ_ONLY = "read-only"

    def __repr__(self):
        return f'"{self.value}"'


def _check_for_extra_kwargs(caller_name, kwargs: dict):
    for name in LEGACY_KWARGS:
        if name in kwargs:
            raise NeptunePossibleLegacyUsageException()
    if kwargs:
        first_key = next(iter(kwargs.keys()))
        raise TypeError(f"{caller_name}() got an unexpected keyword argument '{first_key}'")


def init(project: Optional[str] = None,
         api_token: Optional[str] = None,
         run: Optional[str] = None,
         custom_run_id: Optional[str] = None,
         mode: str = RunMode.ASYNC,
         name: Optional[str] = None,
         description: Optional[str] = None,
         tags: Optional[Union[List[str], str]] = None,
         source_files: Optional[Union[List[str], str]] = None,
         capture_stdout: bool = True,
         capture_stderr: bool = True,
         capture_hardware_metrics: bool = True,
         fail_on_exception: bool = True,
         monitoring_namespace: Optional[str] = None,
         flush_period: float = 5,
         proxies: Optional[dict] = None,
         capture_traceback: bool = True,
         **kwargs) -> Run:
    """Starts a new tracked run, and append it to the top of the Runs table view.

    Args:
        project(str, optional): Name of a project in a form of `namespace/project_name`. Defaults to `None`.
            If `None`, the value of `NEPTUNE_PROJECT` environment variable will be taken.
        api_token(str, optional): User’s API token. Defaults to `None`.
            If `None`, the value of `NEPTUNE_API_TOKEN` environment variable will be taken.
            .. note::
                It is strongly recommended to use `NEPTUNE_API_TOKEN` environment variable rather than placing your
                API token in plain text in your source code.
        run (str, optional): An existing run's identifier like 'SAN-1' in case of resuming a tracked run.
            Defaults to `None`.
            A run with such identifier must exist. If `None` is passed, starts a new tracked run.
        custom_run_id (str, optional): A unique identifier to be used when running Neptune in pipelines.
            Defaults to `None`.
            Make sure you are using the same identifier throughout the whole pipeline execution.
        mode (str, optional): Connection mode in which the tracking will work. Defaults to `'async'`.
            Possible values 'async', 'sync', 'offline', 'read-only' and 'debug'.
        name (str, optional): Editable name of the run. Defaults to `'Untitled'`.
            Name is displayed in the run's Details and in Runs table as a column.
        description (str, optional): Editable description of the run. Defaults to `''`.
            Description is displayed in the run's Details and can be displayed in the runs view as a column.
        tags (list of str or str, optional): Tags of the run. Defaults to `[]`.
            They are editable after run is created.
            Tags are displayed in the run's Details and can be viewed in Runs table view as a column.
        source_files (list of str or str, optional): List of source files to be uploaded.
            Uploaded sources are displayed in the run’s Source code tab.
            Unix style pathname pattern expansion is supported. For example, you can pass '*.py' to upload all python
            source files from the current directory.
            If `None` is passed, Python file from which run was created will be uploaded.
        capture_stdout (bool, optional): Whether to send run's stdout. Defaults to `True`.
            Tracked metadata will be stored inside `monitoring_namespace`.
        capture_stderr (bool, optional):  Whether to send run’s stderr. Defaults to `True`.
            Tracked metadata will be stored inside `monitoring_namespace`.
        capture_hardware_metrics (bool, optional): Whether to send hardware monitoring logs
            (CPU, GPU, Memory utilization). Defaults to `True`.
            Tracked metadata will be stored inside `monitoring_namespace`.
        fail_on_exception (bool, optional): Whether to register an uncaught exception handler to this process and,
            in case of an exception, set run's sys/failed to True. Exception is always logged
        monitoring_namespace (str, optional): Namespace inside which all monitoring logs be stored.
            Defaults to 'monitoring'.
        flush_period (float, optional): In an asynchronous (default) connection mode how often asynchronous thread
            should synchronize data with Neptune servers. Defaults to 5.
        proxies (dict of str, optional): Argument passed to HTTP calls made via the Requests library.
            For more information see
            `their proxies section <https://2.python-requests.org/en/master/user/advanced/#proxies>`_.
        capture_traceback (bool, optional):  Whether to send run’s traceback in case of an exception.
            Defaults to `True`.
            Tracked metadata will be stored inside `monitoring/traceback`.

    Returns:
        ``Run``: object that is used to manage the tracked run and log metadata to it.

    Examples:

        >>> import neptune.new as neptune

        >>> # minimal invoke
        ... run = neptune.init()

        >>> # create a tracked run with a name
        ... run = neptune.init(name='first-pytorch-ever')

        >>> # create a tracked run with a name and a description, and no sources files uploaded
        >>> run = neptune.init(name='neural-net-mnist',
        ...                    description='neural net trained on MNIST',
        ...                    source_files=[])

        >>> # Send all py files in cwd (excluding hidden files with names beginning with a dot)
        ... run = neptune.init(source_files='*.py')

        >>> # Send all py files from all subdirectories (excluding hidden files with names beginning with a dot)
        ... # Supported on Python 3.5 and later.
        ... run = neptune.init(source_files='**/*.py')

        >>> # Send all files and directories in cwd (excluding hidden files with names beginning with a dot)
        ... run = neptune.init(source_files='*')

        >>> # Send all files and directories in cwd including hidden files
        ... run = neptune.init(source_files=['*', '.*'])

        >>> # Send files with names being a single character followed by '.py' extension.
        ... run = neptune.init(source_files='?.py')

        >>> # larger example
        ... run = neptune.init(name='first-pytorch-ever',
        ...               description='write longer description here',
        ...               tags=['list-of', 'tags', 'goes-here', 'as-list-of-strings'],
        ...               source_files=['training_with_pytorch.py', 'net.py'])

    You may also want to check `init docs page`_.

    .. _init docs page:
       https://docs.neptune.ai/api-reference/neptune#init
    """
    _check_for_extra_kwargs(init.__name__, kwargs)
    verify_type("project", project, (str, type(None)))
    verify_type("api_token", api_token, (str, type(None)))
    verify_type("run", run, (str, type(None)))
    verify_type("custom_run_id", custom_run_id, (str, type(None)))
    verify_type("mode", mode, str)
    verify_type("name", name, (str, type(None)))
    verify_type("description", description, (str, type(None)))
    verify_type("capture_stdout", capture_stdout, bool)
    verify_type("capture_stderr", capture_stderr, bool)
    verify_type("capture_hardware_metrics", capture_hardware_metrics, bool)
    verify_type("monitoring_namespace", monitoring_namespace, (str, type(None)))
    verify_type("flush_period", flush_period, (int, float))
    verify_type("proxies", proxies, (dict, type(None)))
    verify_type("capture_traceback", capture_hardware_metrics, bool)
    if tags is not None:
        if isinstance(tags, str):
            tags = [tags]
        else:
            verify_collection_type("tags", tags, str)
    if source_files is not None:
        if isinstance(source_files, str):
            source_files = [source_files]
        else:
            verify_collection_type("source_files", source_files, str)

    name = "Untitled" if run is None and name is None else name
    description = "" if run is None and description is None else description
    hostname = get_hostname() if run is None else None
    custom_run_id = custom_run_id or os.getenv(CUSTOM_RUN_ID_ENV_NAME)
    monitoring_namespace = monitoring_namespace or os.getenv(MONITORING_NAMESPACE) or 'monitoring'

    if run and custom_run_id:
        raise NeptuneRunResumeAndCustomIdCollision()

    if mode == RunMode.ASYNC:
        # TODO Initialize backend in async thread
        backend = HostedNeptuneBackend(
            credentials=Credentials(api_token=api_token),
            proxies=proxies)
    elif mode == RunMode.SYNC:
        backend = HostedNeptuneBackend(
            credentials=Credentials(api_token=api_token),
            proxies=proxies)
    elif mode == RunMode.DEBUG:
        backend = NeptuneBackendMock()
    elif mode == RunMode.OFFLINE:
        backend = OfflineNeptuneBackend()
    elif mode == RunMode.READ_ONLY:
        backend = HostedNeptuneBackend(
            credentials=Credentials(api_token=api_token),
            proxies=proxies)
    else:
        raise ValueError(f'mode should be one of {[m for m in RunMode]}')

    if mode == RunMode.OFFLINE or mode == RunMode.DEBUG:
        project = 'offline/project-placeholder'

    project_obj = project_name_lookup(backend, project)
    project = f'{project_obj.workspace}/{project_obj.name}'

    if run:
        api_run = backend.get_run(project + '/' + run)
    else:
        if mode == RunMode.READ_ONLY:
            raise NeedExistingRunForReadOnlyMode()
        git_ref = get_git_info(discover_git_repo_location())
        if custom_run_id and len(custom_run_id) > 32:
            _logger.warning('Given custom_run_id exceeds 32 characters and it will be ignored.')
            custom_run_id = None

        notebook_id, checkpoint_id = _create_notebook_checkpoint(backend)

        api_run = backend.create_run(project_obj.id, git_ref, custom_run_id, notebook_id, checkpoint_id)

    run_lock = threading.RLock()

    if mode == RunMode.ASYNC:
        run_path = "{}/{}/{}".format(NEPTUNE_RUNS_DIRECTORY, ASYNC_DIRECTORY, api_run.id)
        try:
            execution_id = len(os.listdir(run_path))
        except FileNotFoundError:
            execution_id = 0
        execution_path = "{}/exec-{}-{}".format(run_path, execution_id, datetime.now())
        execution_path = execution_path.replace(" ", "_").replace(":", ".")
        operation_processor = AsyncOperationProcessor(
            api_run.id,
            DiskQueue(Path(execution_path), lambda x: x.to_dict(), Operation.from_dict, run_lock),
            backend,
            run_lock,
            sleep_time=flush_period)
    elif mode == RunMode.SYNC:
        operation_processor = SyncOperationProcessor(api_run.id, backend)
    elif mode == RunMode.DEBUG:
        operation_processor = SyncOperationProcessor(api_run.id, backend)
    elif mode == RunMode.OFFLINE:
        # Run was returned by mocked backend and has some random UUID.
        run_path = "{}/{}/{}".format(NEPTUNE_RUNS_DIRECTORY, OFFLINE_DIRECTORY, api_run.id)
        storage_queue = DiskQueue(Path(run_path),
                                  lambda x: x.to_dict(),
                                  Operation.from_dict,
                                  run_lock)
        operation_processor = OfflineOperationProcessor(storage_queue)
    elif mode == RunMode.READ_ONLY:
        operation_processor = ReadOnlyOperationProcessor(api_run.id, backend)
    else:
        raise ValueError(f'mode should be one of {[m for m in RunMode]}')

    stdout_path = "{}/stdout".format(monitoring_namespace)
    stderr_path = "{}/stderr".format(monitoring_namespace)
    traceback_path = "{}/traceback".format(monitoring_namespace)

    background_jobs = []
    if mode != RunMode.READ_ONLY:
        if capture_stdout:
            background_jobs.append(StdoutCaptureBackgroundJob(attribute_name=stdout_path))
        if capture_stderr:
            background_jobs.append(StderrCaptureBackgroundJob(attribute_name=stderr_path))
        if capture_hardware_metrics:
            background_jobs.append(HardwareMetricReportingJob(attribute_namespace=monitoring_namespace))
        websockets_factory = backend.websockets_factory(project_obj.id, api_run.id)
        if websockets_factory:
            background_jobs.append(WebsocketSignalsBackgroundJob(websockets_factory))
        if capture_traceback:
            background_jobs.append(TracebackJob(traceback_path, fail_on_exception))
        background_jobs.append(PingBackgroundJob())

<<<<<<< HEAD
    _run = Run(api_run.id, backend, operation_processor, BackgroundJobList(background_jobs), run_lock,
               api_run.workspace, api_run.project_name, api_run.short_id, monitoring_namespace)
=======
    _run = Run(api_run.uuid, backend, operation_processor, BackgroundJobList(background_jobs), run_lock,
               api_run.workspace, api_run.project_name, api_run.short_id, project_obj.uuid, monitoring_namespace)
>>>>>>> d057e752
    if mode != RunMode.OFFLINE:
        _run.sync(wait=False)

    if mode != RunMode.READ_ONLY:
        if name is not None:
            _run[attr_consts.SYSTEM_NAME_ATTRIBUTE_PATH] = name
        if description is not None:
            _run[attr_consts.SYSTEM_DESCRIPTION_ATTRIBUTE_PATH] = description
        if hostname is not None:
            _run[attr_consts.SYSTEM_HOSTNAME_ATTRIBUTE_PATH] = hostname
        if tags is not None:
            _run[attr_consts.SYSTEM_TAGS_ATTRIBUTE_PATH].add(tags)
        if run is None:
            _run[attr_consts.SYSTEM_FAILED_ATTRIBUTE_PATH] = False

        if capture_stdout and not _run.exists(stdout_path):
            _run.define(stdout_path, StringSeries([]))
        if capture_stderr and not _run.exists(stderr_path):
            _run.define(stderr_path, StringSeries([]))

        if run is None or source_files is not None:
            # upload default sources ONLY if creating a new run
            upload_source_code(source_files=source_files, run=_run)

    _run.start()

    if mode != RunMode.DEBUG:
        click.echo(_run.get_run_url())

        if in_interactive() or in_notebook():
            click.echo(
                "Remember to stop your run once you’ve finished logging your metadata"
                " (https://docs.neptune.ai/api-reference/run#stop)."
                " It will be stopped automatically only when the notebook"
                " kernel/interactive console is terminated.")

    uncaught_exception_handler.activate()

    return _run


def _create_notebook_checkpoint(backend: NeptuneBackend) -> (str, str):
    notebook_id = None
    if os.getenv(NEPTUNE_NOTEBOOK_ID, None) is not None:
        notebook_id = os.environ[NEPTUNE_NOTEBOOK_ID]

    notebook_path = None
    if os.getenv(NEPTUNE_NOTEBOOK_PATH, None) is not None:
        notebook_path = os.environ[NEPTUNE_NOTEBOOK_PATH]

    checkpoint_id = None
    if notebook_id is not None and notebook_path is not None:
        checkpoint_id = create_checkpoint(backend=backend,
                                          notebook_id=notebook_id,
                                          notebook_path=notebook_path)
    return notebook_id, checkpoint_id<|MERGE_RESOLUTION|>--- conflicted
+++ resolved
@@ -334,13 +334,8 @@
             background_jobs.append(TracebackJob(traceback_path, fail_on_exception))
         background_jobs.append(PingBackgroundJob())
 
-<<<<<<< HEAD
     _run = Run(api_run.id, backend, operation_processor, BackgroundJobList(background_jobs), run_lock,
-               api_run.workspace, api_run.project_name, api_run.short_id, monitoring_namespace)
-=======
-    _run = Run(api_run.uuid, backend, operation_processor, BackgroundJobList(background_jobs), run_lock,
-               api_run.workspace, api_run.project_name, api_run.short_id, project_obj.uuid, monitoring_namespace)
->>>>>>> d057e752
+               api_run.workspace, api_run.project_name, api_run.short_id, project_obj.id, monitoring_namespace)
     if mode != RunMode.OFFLINE:
         _run.sync(wait=False)
 
