#
# Copyright (c) 2019, Neptune Labs Sp. z o.o.
#
# Licensed under the Apache License, Version 2.0 (the "License");
# you may not use this file except in compliance with the License.
# You may obtain a copy of the License at
#
#     http://www.apache.org/licenses/LICENSE-2.0
#
# Unless required by applicable law or agreed to in writing, software
# distributed under the License is distributed on an "AS IS" BASIS,
# WITHOUT WARRANTIES OR CONDITIONS OF ANY KIND, either express or implied.
# See the License for the specific language governing permissions and
# limitations under the License.
#

# pylint: disable=too-many-lines

import io
import json
import logging
import math
import os
import platform
import socket
import sys
import uuid
from functools import partial
from http.client import NOT_FOUND, UNPROCESSABLE_ENTITY  # pylint:disable=no-name-in-module
from io import StringIO
from itertools import groupby

import click
import requests
import six
import urllib3
from bravado.client import SwaggerClient
from bravado.exception import HTTPBadRequest, HTTPNotFound, HTTPUnprocessableEntity, HTTPConflict
from bravado.requests_client import RequestsClient
from bravado_core.formatter import SwaggerFormat
from packaging import version
from requests.exceptions import HTTPError
from six.moves import urllib

from neptune.api_exceptions import ExperimentAlreadyFinished, ExperimentLimitReached, \
    ExperimentNotFound, ExperimentValidationError, NamespaceNotFound, ProjectNotFound, StorageLimitReached, \
    ChannelAlreadyExists, ChannelsValuesSendBatchError, NotebookNotFound, \
    PathInProjectNotFound, ChannelNotFound
from neptune.backend import Backend
from neptune.checkpoint import Checkpoint
from neptune.internal.backends.client_config import ClientConfig
from neptune.exceptions import FileNotFound, DeprecatedApiToken, CannotResolveHostname, UnsupportedClientVersion, \
    AlphaProjectException, STYLES
from neptune.experiments import Experiment
from neptune.internal.backends.credentials import Credentials
from neptune.internal.utils.http import extract_response_field
from neptune.model import ChannelWithLastValue, LeaderboardEntry
from neptune.notebook import Notebook
from neptune.oauth import NeptuneAuthenticator
from neptune.projects import Project
from neptune.utils import with_api_exceptions_handler, update_session_proxies

_logger = logging.getLogger(__name__)


class HostedNeptuneBackend(Backend):

    @with_api_exceptions_handler
    def __init__(self, api_token=None, proxies=None):
        self._proxies = proxies

        # This is not a top-level import because of circular dependencies
        from neptune import __version__
        self.client_lib_version = __version__

        self.credentials = Credentials(api_token)

        ssl_verify = True
        if os.getenv("NEPTUNE_ALLOW_SELF_SIGNED_CERTIFICATE"):
            urllib3.disable_warnings()
            ssl_verify = False

        self._http_client = RequestsClient(ssl_verify=ssl_verify)
        # for session re-creation we need to keep an authenticator-free version of http client
        self._http_client_for_token = RequestsClient(ssl_verify=ssl_verify)

        user_agent = 'neptune-client/{lib_version} ({system}, python {python_version})'.format(
            lib_version=self.client_lib_version,
            system=platform.platform(),
            python_version=platform.python_version())
        self._http_client.session.headers.update({'User-Agent': user_agent})
        self._http_client_for_token.session.headers.update({'User-Agent': user_agent})

        update_session_proxies(self._http_client.session, proxies)
        update_session_proxies(self._http_client_for_token.session, proxies)

        config_api_url = self.credentials.api_url_opt or self.credentials.token_origin_address
        # We don't need to be able to resolve Neptune host if we use proxy
        if proxies is None:
            self._verify_host_resolution(config_api_url, self.credentials.token_origin_address)

        # this backend client is used only for initial configuration and session re-creation
        backend_client = self._get_swagger_client(
            '{}/api/backend/swagger.json'.format(config_api_url),
            self._http_client_for_token
        )
        self._client_config = self._create_client_config(self.credentials.api_token, backend_client)

        self._verify_version()

        self._set_swagger_clients(self._client_config)

        self.authenticator = self._create_authenticator(self.credentials.api_token, ssl_verify, proxies, backend_client)
        self._http_client.authenticator = self.authenticator

    @property
    def api_address(self):
        return self._client_config.api_url

    @property
    def display_address(self):
        return self._client_config.display_url

    @property
    def proxies(self):
        return self._proxies

    @with_api_exceptions_handler
    def get_project(self, project_qualified_name):
        try:
            response = self.backend_swagger_client.api.getProject(projectIdentifier=project_qualified_name).response()
            warning = response.metadata.headers.get('X-Server-Warning')
            if warning:
                click.echo('{warning}{content}{end}'.format(content=warning, **STYLES))
            project = response.result
<<<<<<< HEAD
            if project.version > 1:
=======
            if hasattr(project, 'version') and project.version > 1:
>>>>>>> 80b7b248
                raise AlphaProjectException(project_qualified_name)

            return Project(
                backend=self,
                internal_id=project.id,
                namespace=project.organizationName,
                name=project.name)
        except HTTPNotFound:
            raise ProjectNotFound(project_qualified_name)

    @with_api_exceptions_handler
    def get_projects(self, namespace):
        try:
            r = self.backend_swagger_client.api.listProjects(
                organizationIdentifier=namespace
            ).response()
            return r.result.entries
        except HTTPNotFound:
            raise NamespaceNotFound(namespace_name=namespace)

    @with_api_exceptions_handler
    def get_project_members(self, project_identifier):
        try:
            r = self.backend_swagger_client.api.listProjectMembers(projectIdentifier=project_identifier).response()
            return r.result
        except HTTPNotFound:
            raise ProjectNotFound(project_identifier)

    @with_api_exceptions_handler
    def get_leaderboard_entries(self, project,
                                entry_types=None, ids=None,
                                states=None, owners=None, tags=None,
                                min_running_time=None):
        try:
            if entry_types is None:
                entry_types = ['experiment', 'notebook']

            def get_portion(limit, offset):
                return self.leaderboard_swagger_client.api.getLeaderboard(
                    projectIdentifier=project.full_id,
                    entryType=entry_types,
                    shortId=ids, groupShortId=None, state=states, owner=owners, tags=tags,
                    tagsMode='and', minRunningTimeSeconds=min_running_time,
                    sortBy=['shortId'], sortFieldType=['native'], sortDirection=['ascending'],
                    limit=limit, offset=offset
                ).response().result.entries

            return [LeaderboardEntry(e) for e in self._get_all_items(get_portion, step=100)]
        except HTTPNotFound:
            raise ProjectNotFound(project_identifier=project.full_id)

    @with_api_exceptions_handler
    def get_channel_points_csv(self, experiment, channel_internal_id):
        try:
            csv = StringIO()
            csv.write(
                self.backend_swagger_client.api.getChannelValuesCSV(
                    experimentId=experiment.internal_id, channelId=channel_internal_id
                ).response().incoming_response.text
            )
            csv.seek(0)
            return csv
        except HTTPNotFound:
            # pylint: disable=protected-access
            raise ExperimentNotFound(
                experiment_short_id=experiment.id, project_qualified_name=experiment._project.full_id)

    @with_api_exceptions_handler
    def get_metrics_csv(self, experiment):
        try:
            csv = StringIO()
            csv.write(
                self.backend_swagger_client.api.getSystemMetricsCSV(
                    experimentId=experiment.internal_id
                ).response().incoming_response.text
            )
            csv.seek(0)
            return csv
        except HTTPNotFound:
            # pylint: disable=protected-access
            raise ExperimentNotFound(
                experiment_short_id=experiment.id, project_qualified_name=experiment._project.full_id)

    @with_api_exceptions_handler
    def create_experiment(self,
                          project,
                          name,
                          description,
                          params,
                          properties,
                          tags,
                          abortable,
                          monitored,
                          git_info,
                          hostname,
                          entrypoint,
                          notebook_id,
                          checkpoint_id):
        if not isinstance(name, six.string_types):
            raise ValueError("Invalid name {}, should be a string.".format(name))
        if not isinstance(description, six.string_types):
            raise ValueError("Invalid description {}, should be a string.".format(description))
        if not isinstance(params, dict):
            raise ValueError("Invalid params {}, should be a dict.".format(params))
        if not isinstance(properties, dict):
            raise ValueError("Invalid properties {}, should be a dict.".format(properties))
        if not isinstance(hostname, six.string_types):
            raise ValueError("Invalid hostname {}, should be a string.".format(hostname))
        if entrypoint is not None and not isinstance(entrypoint, six.string_types):
            raise ValueError("Invalid entrypoint {}, should be a string.".format(entrypoint))

        ExperimentCreationParams = self.backend_swagger_client.get_model('ExperimentCreationParams')
        GitInfoDTO = self.backend_swagger_client.get_model('GitInfoDTO')
        GitCommitDTO = self.backend_swagger_client.get_model('GitCommitDTO')

        git_info_data = None
        if git_info is not None:
            git_info_data = GitInfoDTO(
                commit=GitCommitDTO(
                    commitId=git_info.commit_id,
                    message=git_info.message,
                    authorName=git_info.author_name,
                    authorEmail=git_info.author_email,
                    commitDate=git_info.commit_date
                ),
                remotes=git_info.remote_urls,
                currentBranch=git_info.active_branch,
                repositoryDirty=git_info.repository_dirty
            )

        try:
            params = ExperimentCreationParams(
                projectId=project.internal_id,
                name=name,
                description=description,
                parameters=self._convert_to_api_parameters(params),
                properties=self._convert_to_api_properties(properties),
                tags=tags,
                gitInfo=git_info_data,
                enqueueCommand="command",  # legacy (it's ignored but any non-empty string is required)
                entrypoint=entrypoint,
                execArgsTemplate="",  # legacy,
                abortable=abortable,
                monitored=monitored,
                hostname=hostname,
                notebookId=notebook_id,
                checkpointId=checkpoint_id
            )

            kwargs = {
                'experimentCreationParams': params,
                'X-Neptune-CliVersion': self.client_lib_version
            }
            api_experiment = self.backend_swagger_client.api.createExperiment(**kwargs).response().result

            return self._convert_to_experiment(api_experiment, project)
        except HTTPNotFound:
            raise ProjectNotFound(project_identifier=project.full_id)
        except HTTPBadRequest as e:
            error_type = extract_response_field(e.response, 'type')
            if error_type == 'DUPLICATE_PARAMETER':
                raise ExperimentValidationError('Parameter list contains duplicates.')
            elif error_type == 'INVALID_TAG':
                raise ExperimentValidationError(extract_response_field(e.response, 'message'))
            else:
                raise
        except HTTPUnprocessableEntity as e:
            if extract_response_field(e.response, 'type') == 'LIMIT_OF_EXPERIMENTS_IN_PROJECT_REACHED':
                raise ExperimentLimitReached()
            else:
                raise

    @with_api_exceptions_handler
    def get_notebook(self, project, notebook_id):
        try:
            api_notebook_list = self.leaderboard_swagger_client.api.listNotebooks(
                projectIdentifier=project.internal_id,
                id=[notebook_id]
            ).response().result

            if not api_notebook_list.entries:
                raise NotebookNotFound(notebook_id=notebook_id, project=project.full_id)

            api_notebook = api_notebook_list.entries[0]

            return Notebook(
                backend=self,
                project=project,
                _id=api_notebook.id,
                owner=api_notebook.owner
            )
        except HTTPNotFound:
            raise NotebookNotFound(notebook_id=notebook_id, project=project.full_id)

    @with_api_exceptions_handler
    def get_last_checkpoint(self, project, notebook_id):
        try:
            api_checkpoint_list = self.leaderboard_swagger_client.api.listCheckpoints(
                notebookId=notebook_id,
                offset=0,
                limit=1
            ).response().result

            if not api_checkpoint_list.entries:
                raise NotebookNotFound(notebook_id=notebook_id, project=project.full_id)

            checkpoint = api_checkpoint_list.entries[0]
            return Checkpoint(checkpoint.id, checkpoint.name, checkpoint.path)
        except HTTPNotFound:
            raise NotebookNotFound(notebook_id=notebook_id, project=project.full_id)

    @with_api_exceptions_handler
    def create_notebook(self, project):
        try:
            api_notebook = self.leaderboard_swagger_client.api.createNotebook(
                projectIdentifier=project.internal_id
            ).response().result

            return Notebook(
                backend=self,
                project=project,
                _id=api_notebook.id,
                owner=api_notebook.owner
            )
        except HTTPNotFound:
            raise ProjectNotFound(project_identifier=project.full_id)

    @with_api_exceptions_handler
    def create_checkpoint(self, notebook_id, jupyter_path, _file=None):
        if _file is not None:
            with self._upload_raw_data(api_method=self.leaderboard_swagger_client.api.createCheckpoint,
                                       data=_file,
                                       headers={"Content-Type": "application/octet-stream"},
                                       path_params={
                                           "notebookId": notebook_id
                                       },
                                       query_params={
                                           "jupyterPath": jupyter_path
                                       }) as response:
                if response.status_code == NOT_FOUND:
                    raise NotebookNotFound(notebook_id=notebook_id)
                else:
                    response.raise_for_status()
                    CheckpointDTO = self.leaderboard_swagger_client.get_model('CheckpointDTO')
                    return CheckpointDTO.unmarshal(response.json())
        else:
            NewCheckpointDTO = self.leaderboard_swagger_client.get_model('NewCheckpointDTO')
            return self.leaderboard_swagger_client.api.createEmptyCheckpoint(
                notebookId=notebook_id,
                checkpoint=NewCheckpointDTO(path=jupyter_path)
            ).response().result

    @with_api_exceptions_handler
    def get_experiment(self, experiment_id):
        return self.backend_swagger_client.api.getExperiment(experimentId=experiment_id).response().result

    @with_api_exceptions_handler
    def update_experiment(self, experiment, properties):
        EditExperimentParams = self.backend_swagger_client.get_model('EditExperimentParams')
        KeyValueProperty = self.backend_swagger_client.get_model('KeyValueProperty')
        try:
            self.backend_swagger_client.api.updateExperiment(
                experimentId=experiment.internal_id,
                editExperimentParams=EditExperimentParams(
                    properties=[KeyValueProperty(
                        key=key,
                        value=properties[key]
                    ) for key in properties]
                )
            ).response()
            return experiment
        except HTTPNotFound:
            # pylint: disable=protected-access
            raise ExperimentNotFound(
                experiment_short_id=experiment.id,
                project_qualified_name=experiment._project.full_id
            )

    @with_api_exceptions_handler
    def update_tags(self, experiment, tags_to_add, tags_to_delete):
        UpdateTagsParams = self.backend_swagger_client.get_model('UpdateTagsParams')
        try:
            self.backend_swagger_client.api.updateTags(
                updateTagsParams=UpdateTagsParams(
                    experimentIds=[experiment.internal_id],
                    groupsIds=[],
                    tagsToAdd=tags_to_add,
                    tagsToDelete=tags_to_delete
                )
            ).response().result
        except HTTPNotFound:
            # pylint: disable=protected-access
            raise ExperimentNotFound(
                experiment_short_id=experiment.id,
                project_qualified_name=experiment._project.full_id
            )
        except HTTPBadRequest as e:
            error_type = extract_response_field(e.response, 'type')
            if error_type == 'INVALID_TAG':
                raise ExperimentValidationError(extract_response_field(e.response, 'message'))
            else:
                raise

    def upload_experiment_source(self, experiment, data, progress_indicator):
        try:
            # Api exception handling is done in _upload_loop
            self._upload_loop(partial(self._upload_raw_data,
                                      api_method=self.backend_swagger_client.api.uploadExperimentSource),
                              data=data,
                              progress_indicator=progress_indicator,
                              path_params={'experimentId': experiment.internal_id},
                              query_params={})
        except HTTPError as e:
            if e.response.status_code == NOT_FOUND:
                # pylint: disable=protected-access
                raise ExperimentNotFound(
                    experiment_short_id=experiment.id, project_qualified_name=experiment._project.full_id)
            if e.response.status_code == UNPROCESSABLE_ENTITY and (
                    extract_response_field(e.response, 'type') == 'LIMIT_OF_STORAGE_IN_PROJECT_REACHED'):
                raise StorageLimitReached()
            raise

    def extract_experiment_source(self, experiment, data):
        try:
            return self._upload_tar_data(
                experiment=experiment,
                api_method=self.backend_swagger_client.api.uploadExperimentSourceAsTarstream,
                data=data
            )
        except HTTPError as e:
            if e.response.status_code == NOT_FOUND:
                # pylint: disable=protected-access
                raise ExperimentNotFound(
                    experiment_short_id=experiment.id, project_qualified_name=experiment._project.full_id)
            if e.response.status_code == UNPROCESSABLE_ENTITY and (
                    extract_response_field(e.response, 'type') == 'LIMIT_OF_STORAGE_IN_PROJECT_REACHED'):
                raise StorageLimitReached()
            raise

    @with_api_exceptions_handler
    def create_channel(self, experiment, name, channel_type):
        ChannelParams = self.backend_swagger_client.get_model('ChannelParams')

        try:
            params = ChannelParams(
                name=name,
                channelType=channel_type
            )

            channel = self.backend_swagger_client.api.createChannel(
                experimentId=experiment.internal_id,
                channelToCreate=params
            ).response().result

            return self._convert_channel_to_channel_with_last_value(channel)
        except HTTPNotFound:
            # pylint: disable=protected-access
            raise ExperimentNotFound(
                experiment_short_id=experiment.id, project_qualified_name=experiment._project.full_id)
        except HTTPConflict:
            raise ChannelAlreadyExists(channel_name=name, experiment_short_id=experiment.id)

    @with_api_exceptions_handler
    def reset_channel(self, channel_id):

        try:
            self.backend_swagger_client.api.resetChannel(
                id=channel_id
            ).response()
        except HTTPNotFound:
            # pylint: disable=protected-access
            raise ChannelNotFound(channel_id)

    @with_api_exceptions_handler
    def create_system_channel(self, experiment, name, channel_type):
        ChannelParams = self.backend_swagger_client.get_model('ChannelParams')

        try:
            params = ChannelParams(
                name=name,
                channelType=channel_type
            )

            channel = self.backend_swagger_client.api.createSystemChannel(
                experimentId=experiment.internal_id,
                channelToCreate=params
            ).response().result

            return self._convert_channel_to_channel_with_last_value(channel)
        except HTTPNotFound:
            # pylint: disable=protected-access
            raise ExperimentNotFound(
                experiment_short_id=experiment.id, project_qualified_name=experiment._project.full_id)
        except HTTPConflict:
            raise ChannelAlreadyExists(channel_name=name, experiment_short_id=experiment.id)

    @with_api_exceptions_handler
    def get_system_channels(self, experiment):
        try:
            channels = self.backend_swagger_client.api.getSystemChannels(
                experimentId=experiment.internal_id,
            ).response().result

            return channels
        except HTTPNotFound:
            # pylint: disable=protected-access
            raise ExperimentNotFound(
                experiment_short_id=experiment.id, project_qualified_name=experiment._project.full_id)

    @with_api_exceptions_handler
    def send_channels_values(self, experiment, channels_with_values):
        InputChannelValues = self.backend_swagger_client.get_model('InputChannelValues')
        Point = self.backend_swagger_client.get_model('Point')
        Y = self.backend_swagger_client.get_model('Y')

        input_channels_values = []
        for channel_with_values in channels_with_values:
            points = [Point(
                timestampMillis=int(value.ts * 1000.0),
                x=value.x,
                y=Y(numericValue=value.y.get('numeric_value'),
                    textValue=value.y.get('text_value'),
                    inputImageValue=value.y.get('image_value'))
            ) for value in channel_with_values.channel_values]

            input_channels_values.append(InputChannelValues(
                channelId=channel_with_values.channel_id,
                values=points
            ))

        try:
            batch_errors = self.backend_swagger_client.api.postChannelValues(
                experimentId=experiment.internal_id,
                channelsValues=input_channels_values
            ).response().result

            if batch_errors:
                raise ChannelsValuesSendBatchError(experiment.id, batch_errors)
        except HTTPNotFound:
            # pylint: disable=protected-access
            raise ExperimentNotFound(
                experiment_short_id=experiment.id, project_qualified_name=experiment._project.full_id)

    @with_api_exceptions_handler
    def mark_succeeded(self, experiment):
        CompletedExperimentParams = self.backend_swagger_client.get_model('CompletedExperimentParams')

        try:
            self.backend_swagger_client.api.markExperimentCompleted(
                experimentId=experiment.internal_id,
                completedExperimentParams=CompletedExperimentParams(
                    state='succeeded',
                    traceback=''  # FIXME
                )
            ).response()

            return experiment
        except HTTPNotFound:
            # pylint: disable=protected-access
            raise ExperimentNotFound(
                experiment_short_id=experiment.id, project_qualified_name=experiment._project.full_id)
        except HTTPUnprocessableEntity:
            raise ExperimentAlreadyFinished(experiment.id)

    @with_api_exceptions_handler
    def mark_failed(self, experiment, traceback):
        CompletedExperimentParams = self.backend_swagger_client.get_model('CompletedExperimentParams')

        try:
            self.backend_swagger_client.api.markExperimentCompleted(
                experimentId=experiment.internal_id,
                completedExperimentParams=CompletedExperimentParams(
                    state='failed',
                    traceback=traceback
                )
            ).response()

            return experiment
        except HTTPNotFound:
            # pylint: disable=protected-access
            raise ExperimentNotFound(
                experiment_short_id=experiment.id, project_qualified_name=experiment._project.full_id)
        except HTTPUnprocessableEntity:
            raise ExperimentAlreadyFinished(experiment.id)

    @with_api_exceptions_handler
    def ping_experiment(self, experiment):
        try:
            self.backend_swagger_client.api.pingExperiment(experimentId=experiment.internal_id).response()
        except HTTPNotFound:
            # pylint: disable=protected-access
            raise ExperimentNotFound(
                experiment_short_id=experiment.id, project_qualified_name=experiment._project.full_id)

    @with_api_exceptions_handler
    def create_hardware_metric(self, experiment, metric):
        SystemMetricParams = self.backend_swagger_client.get_model('SystemMetricParams')

        try:
            series = [gauge.name() for gauge in metric.gauges]
            system_metric_params = SystemMetricParams(
                name=metric.name, description=metric.description,
                resourceType=metric.resource_type.replace("MEMORY", "RAM"),
                unit=metric.unit, min=metric.min_value, max=metric.max_value, series=series)

            metric_dto = self.backend_swagger_client.api.createSystemMetric(
                experimentId=experiment.internal_id, metricToCreate=system_metric_params
            ).response().result

            return metric_dto.id
        except HTTPNotFound:
            # pylint: disable=protected-access
            raise ExperimentNotFound(
                experiment_short_id=experiment.id, project_qualified_name=experiment._project.full_id)

    @with_api_exceptions_handler
    def send_hardware_metric_reports(self, experiment, metrics, metric_reports):
        SystemMetricValues = self.backend_swagger_client.get_model('SystemMetricValues')
        SystemMetricPoint = self.backend_swagger_client.get_model('SystemMetricPoint')

        try:
            metrics_by_name = {metric.name: metric for metric in metrics}

            system_metric_values = [
                SystemMetricValues(
                    metricId=metrics_by_name.get(report.metric.name).internal_id,
                    seriesName=gauge_name,
                    values=[
                        SystemMetricPoint(
                            timestampMillis=int(metric_value.timestamp * 1000.0),
                            x=int(metric_value.running_time * 1000.0),
                            y=metric_value.value
                        )
                        for metric_value in metric_values
                    ]
                )
                for report in metric_reports
                for gauge_name, metric_values in groupby(report.values, lambda value: value.gauge_name)
            ]

            response = self.backend_swagger_client.api.postSystemMetricValues(
                experimentId=experiment.internal_id, metricValues=system_metric_values).response()

            return response
        except HTTPNotFound:
            # pylint: disable=protected-access
            raise ExperimentNotFound(
                experiment_short_id=experiment.id, project_qualified_name=experiment._project.full_id)

    def upload_experiment_output(self, experiment, data, progress_indicator):
        try:
            # Api exception handling is done in _upload_loop
            self._upload_loop(partial(self._upload_raw_data,
                                      api_method=self.backend_swagger_client.api.uploadExperimentOutput),
                              data=data,
                              progress_indicator=progress_indicator,
                              path_params={'experimentId': experiment.internal_id},
                              query_params={})
        except HTTPError as e:
            if e.response.status_code == NOT_FOUND:
                # pylint: disable=protected-access
                raise ExperimentNotFound(
                    experiment_short_id=experiment.id, project_qualified_name=experiment._project.full_id)
            if e.response.status_code == UNPROCESSABLE_ENTITY and (
                    extract_response_field(e.response, 'type') == 'LIMIT_OF_STORAGE_IN_PROJECT_REACHED'):
                raise StorageLimitReached()
            raise

    def extract_experiment_output(self, experiment, data):
        try:
            return self._upload_tar_data(
                experiment=experiment,
                api_method=self.backend_swagger_client.api.uploadExperimentOutputAsTarstream,
                data=data
            )
        except HTTPError as e:
            if e.response.status_code == NOT_FOUND:
                # pylint: disable=protected-access
                raise ExperimentNotFound(
                    experiment_short_id=experiment.id, project_qualified_name=experiment._project.full_id)
            if e.response.status_code == UNPROCESSABLE_ENTITY and (
                    extract_response_field(e.response, 'type') == 'LIMIT_OF_STORAGE_IN_PROJECT_REACHED'):
                raise StorageLimitReached()
            raise

    @with_api_exceptions_handler
    def rm_data(self, experiment, path):
        try:
            return self.backend_swagger_client.api.deleteExperimentOutput(
                experimentIdentifier=str(experiment.internal_id),
                path=path).response().result
        except BaseException as e:
            print("exception was raised: ", e)
            raise e

    @with_api_exceptions_handler
    def download_data(self, project, path, destination):
        with self._download_raw_data(api_method=self.backend_swagger_client.api.downloadData,
                                     headers={"Accept": "application/octet-stream"},
                                     path_params={},
                                     query_params={
                                         "projectId": project.internal_id,
                                         "path": path
                                     }) as response:
            if response.status_code == NOT_FOUND:
                raise PathInProjectNotFound(path=path, project_identifier=project.full_id)
            else:
                response.raise_for_status()

            with open(destination, "wb") as f:
                for chunk in response.iter_content(chunk_size=10 * 1024 * 1024):
                    if chunk:
                        f.write(chunk)

    @with_api_exceptions_handler
    def prepare_source_download_reuqest(self, experiment, path):
        try:
            return self.backend_swagger_client.api.prepareForDownload(
                experimentIdentity=experiment.internal_id,
                resource='source',
                path=path
            ).response().result
        except HTTPNotFound:
            raise FileNotFound(path)

    @with_api_exceptions_handler
    def prepare_output_download_reuqest(self, experiment, path):
        try:
            return self.backend_swagger_client.api.prepareForDownload(
                experimentIdentity=experiment.internal_id,
                resource='output',
                path=path
            ).response().result
        except HTTPNotFound:
            raise FileNotFound(path)

    @with_api_exceptions_handler
    def get_download_request(self, request_id):
        return self.backend_swagger_client.api.getDownloadRequest(id=request_id).response().result

    @staticmethod
    def _get_all_items(get_portion, step):
        items = []

        previous_items = None
        while previous_items is None or len(previous_items) >= step:
            previous_items = get_portion(limit=step, offset=len(items))
            items += previous_items

        return items

    def _get_parameter_with_type(self, parameter):
        string_type = 'string'
        double_type = 'double'
        if isinstance(parameter, bool):
            return (string_type, str(parameter))
        elif isinstance(parameter, float) or isinstance(parameter, int):
            if math.isinf(parameter) or math.isnan(parameter):
                return (string_type, json.dumps(parameter))
            else:
                return (double_type, str(parameter))
        else:
            return (string_type, str(parameter))

    def _convert_to_api_parameters(self, raw_params):
        Parameter = self.backend_swagger_client.get_model('Parameter')

        params = []
        for name, value in raw_params.items():
            (parameter_type, string_value) = self._get_parameter_with_type(value)
            params.append(
                Parameter(
                    id=str(uuid.uuid4()),
                    name=name,
                    parameterType=parameter_type,
                    value=string_value
                )
            )

        return params

    def _convert_to_api_properties(self, raw_properties):
        KeyValueProperty = self.backend_swagger_client.get_model('KeyValueProperty')

        return [
            KeyValueProperty(
                key=key,
                value=value
            ) for key, value in raw_properties.items()
        ]

    def _convert_to_experiment(self, api_experiment, project):
        return Experiment(backend=self,
                          project=project,
                          _id=api_experiment.shortId,
                          internal_id=api_experiment.id)

    def _convert_channel_to_channel_with_last_value(self, channel):
        ChannelWithValueDTO = self.leaderboard_swagger_client.get_model('ChannelWithValueDTO')
        return ChannelWithLastValue(
            ChannelWithValueDTO(
                channelId=channel.id,
                channelName=channel.name,
                channelType=channel.channelType,
                x=None,
                y=None
            )
        )

    def _upload_loop(self, fun, data, progress_indicator, **kwargs):
        ret = None
        for part in data.generate():
            ret = with_api_exceptions_handler(self._upload_loop_chunk)(fun, part, data, **kwargs)
            progress_indicator.progress(part.end - part.start)

        data.close()
        return ret

    def _upload_loop_chunk(self, fun, part, data, **kwargs):
        if data.length is not None:
            binary_range = "bytes=%d-%d/%d" % (part.start, part.end - 1, data.length)
        else:
            binary_range = "bytes=%d-%d" % (part.start, part.end - 1)
        headers = {
            "Content-Type": "application/octet-stream",
            "Content-Filename": data.filename,
            "X-Range": binary_range,
        }
        if data.permissions is not None:
            headers["X-File-Permissions"] = data.permissions
        response = fun(data=part.get_data(), headers=headers, **kwargs)
        response.raise_for_status()
        return response

    def _upload_raw_data(self, api_method, data, headers, path_params, query_params):
        url = self.api_address + api_method.operation.path_name + "?"

        for key, val in path_params.items():
            url = url.replace("{" + key + "}", val)

        for key, val in query_params.items():
            url = url + key + "=" + val + "&"

        session = self._http_client.session

        request = self.authenticator.apply(
            requests.Request(
                method='POST',
                url=url,
                data=data,
                headers=headers
            )
        )

        return session.send(session.prepare_request(request))

    def _download_raw_data(self, api_method, headers, path_params, query_params):
        url = self.api_address + api_method.operation.path_name + "?"

        for key, val in path_params.items():
            url = url.replace("{" + key + "}", val)

        for key, val in query_params.items():
            url = url + key + "=" + val + "&"

        session = self._http_client.session

        request = self.authenticator.apply(
            requests.Request(
                method='GET',
                url=url,
                headers=headers
            )
        )

        return session.send(session.prepare_request(request), stream=True)

    @with_api_exceptions_handler
    def _upload_tar_data(self, experiment, api_method, data):
        url = self.api_address + api_method.operation.path_name
        url = url.replace("{experimentId}", experiment.internal_id)

        session = self._http_client.session

        request = self.authenticator.apply(
            requests.Request(
                method='POST',
                url=url,
                data=io.BytesIO(data),
                headers={
                    "Content-Type": "application/octet-stream"
                }
            )
        )

        response = session.send(session.prepare_request(request))
        response.raise_for_status()
        return response

    @with_api_exceptions_handler
    def _get_swagger_client(self, url, http_client):
        return SwaggerClient.from_url(
            url,
            config=dict(
                validate_swagger_spec=False,
                validate_requests=False,
                validate_responses=False,
                formats=[uuid_format]
            ),
            http_client=http_client)

    @with_api_exceptions_handler
    def _create_authenticator(self, api_token, ssl_verify, proxies, backend_client):
        return NeptuneAuthenticator(
            api_token,
            backend_client,
            ssl_verify,
            proxies)

    @with_api_exceptions_handler
    def _create_client_config(self, api_token, backend_client):
        config = backend_client.api.getClientConfig(X_Neptune_Api_Token=api_token).response().result
        min_recommended = None
        min_compatible = None
        max_compatible = None

        if hasattr(config, "pyLibVersions"):
            min_recommended = getattr(config.pyLibVersions, "minRecommendedVersion", None)
            min_compatible = getattr(config.pyLibVersions, "minCompatibleVersion", None)
            max_compatible = getattr(config.pyLibVersions, "maxCompatibleVersion", None)
        else:
            click.echo(
                "ERROR: This client version is not supported by your Neptune instance. Please contant Neptune support.",
                sys.stderr)
            raise UnsupportedClientVersion(self.client_lib_version, None, "0.4.111")

        return ClientConfig(
            api_url=config.apiUrl,
            display_url=config.applicationUrl,
            min_recommended_version=version.parse(min_recommended) if min_recommended else None,
            min_compatible_version=version.parse(min_compatible) if min_compatible else None,
            max_compatible_version=version.parse(max_compatible) if max_compatible else None
        )

    def _verify_version(self):
        parsed_version = version.parse(self.client_lib_version)

        if self._client_config.min_compatible_version and self._client_config.min_compatible_version > parsed_version:
            click.echo(
                "ERROR: Minimal supported client version is {} (installed: {}). Please upgrade neptune-client".format(
                    self._client_config.min_compatible_version, self.client_lib_version),
                sys.stderr)
            raise UnsupportedClientVersion(self.client_lib_version,
                                           self._client_config.min_compatible_version,
                                           self._client_config.max_compatible_version)
        if self._client_config.max_compatible_version and self._client_config.max_compatible_version < parsed_version:
            click.echo(
                "ERROR: Maximal supported client version is {} (installed: {}). Please downgrade neptune-client".format(
                    self._client_config.max_compatible_version, self.client_lib_version),
                sys.stderr)
            raise UnsupportedClientVersion(self.client_lib_version,
                                           self._client_config.min_compatible_version,
                                           self._client_config.max_compatible_version)
        if self._client_config.min_recommended_version and self._client_config.min_recommended_version > parsed_version:
            click.echo(
                "WARNING: There is a new version of neptune-client {} (installed: {}).".format(
                    self._client_config.min_recommended_version, self.client_lib_version),
                sys.stderr)

    def _set_swagger_clients(self, client_config):
        self.backend_swagger_client = self._get_swagger_client(
            '{}/api/backend/swagger.json'.format(client_config.api_url),
            self._http_client
        )

        self.leaderboard_swagger_client = self._get_swagger_client(
            '{}/api/leaderboard/swagger.json'.format(client_config.api_url),
            self._http_client
        )

    def _verify_host_resolution(self, api_url, app_url):
        host = urllib.parse.urlparse(api_url).netloc.split(':')[0]
        try:
            socket.gethostbyname(host)
        except socket.gaierror:
            if self.credentials.api_url_opt is None:
                raise DeprecatedApiToken(urllib.parse.urlparse(app_url).netloc)
            else:
                raise CannotResolveHostname(host)


uuid_format = SwaggerFormat(format='uuid', to_python=lambda x: x,
                            to_wire=lambda x: x, validate=lambda x: None, description='')<|MERGE_RESOLUTION|>--- conflicted
+++ resolved
@@ -133,11 +133,7 @@
             if warning:
                 click.echo('{warning}{content}{end}'.format(content=warning, **STYLES))
             project = response.result
-<<<<<<< HEAD
-            if project.version > 1:
-=======
             if hasattr(project, 'version') and project.version > 1:
->>>>>>> 80b7b248
                 raise AlphaProjectException(project_qualified_name)
 
             return Project(
